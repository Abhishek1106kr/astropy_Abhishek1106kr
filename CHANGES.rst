--- conflicted
+++ resolved
@@ -681,15 +681,12 @@
 
 - ``astropy.visualization``
 
-<<<<<<< HEAD
   - The color for axes labels was set to white. Since white labels on white
     background are hard to read, the label color has been changed to black. 
     [#4143]
-=======
   - ``ImageNormalize`` now automatically determines ``vmin``/``vmax``
     (via the ``autoscale_None`` method) when they have not been set
     explicitly. [#4117]
->>>>>>> f7ebc823
 
 - ``astropy.vo``
 
